# Sourcery CHANGELOG

---

## Master

### Bug fixes

- Fixed inserting generated code inline automatically at wrong position
- Fixed regression in AutoEquatable & AutoHashable template with private computed variables

### New Features

- Added `inout` flag for `MethodParameter`
<<<<<<< HEAD
- Added `mutating` attribute
=======
- Added support for `include` Stencil tag
>>>>>>> bfb95680


## 0.6.1

### New Features

- Paths in config file are now relative to config file path by default, absolute paths should start with `/`
- Improved logging and error reporting, added `--quiet` CLI option, added runtime errors for using invalid types in `implementing` and `inheriting`
- Added support for includes in EJS templates (for example: `<%- include('myTemplate.js') %>`)
- Add the `lowerFirst` filter for Stencil templates.
- Added `isRequired` property for `Method`
- Improved parsing of closure types
- Check if Current Project Version match version in podspec in release task
- Improved swift templates performance
- Added `// sourcery:file` annotation for source code

### Bug fixes

- Fixed detecting computed properties
- Fixed typo in `isConvenienceInitialiser` property
- Fixed creating cache folder when cache is disabled
- Fixed parsing multiple enum cases annotations
- Fixed parsing inline annotations when there is an access level or attribute
- Fixed parsing `required` attribute
- Fixed typo in `guides/Writing templates.md`

### Internal changes

- Improved `AutoMockable.stencil` to support protocols with `init` methods
- Improved `AutoCases.stencil` to use `let` instead of computed `var`
- Updated StencilSwiftKit to 1.0.2 which includes Stencil 0.9.0
- Adding docset to release archive
- Add tests for bundled stencil templates
- Moved to CocoaPods 1.2.1
- Made Array.parallelMap's block non-escaping


## 0.6.0

### New Features

- Added some convenience accessors for classic, static and instance methods, and types and contained types grouped by names

## 0.6

### New Features

- Added support for inline code generation without requiring explicit `// sourcery:inline` comments in the source files. To use, use `sourcery:inline:auto` in a template: `// sourcery:inline:auto:MyType.TemplateName`
- Added `isMutable` property for `Variable`
- Added support for scanning multiple targets
- Added access level filters and disabled filtering private declarations
- Added support for inline comments for annotations with `/*` and `*/`
- Added annotations for enum case associated values and method parameters
- Added `isConvenienceInitializer` property for `Method`
- Added `defaultValue` for variables and method parameters
- Added docs generated with jazzy
- Sourcery now will not create empty files and will remove existing generated files with empty content if CLI flag `prune` is set to `true` (`false` by default)
- Sourcery now will remove inline annotation comments from generated code.
- Added `rethrows` property to `Method`
- Allow duplicated annotations to be agregated into array
- Added ejs-style tags to control whitespaces and new lines in swift templates
- Added CLI option to provide path to config file

### Bug Fixes

- Inserting multiple inline code block in one file
- Suppress warnings when compiling swift templates
- Accessing protocols in Swift templates
- Crash that would happen sometimes when parsing typealiases

### Internal changes

- Replaced `TypeReflectionBox` and `GenerationContext` types with common `TemplateContext`.

## 0.5.9

### New Features

- Added flag to check if `TypeName` is dictionary
- Added support for multiple sources and templates paths, sources, templates and output paths now should be provided with `--sources`, `--templates` and `--output` options
- Added support for YAML file configuration
- Added generation of non-swift files using `sourcery:file` annotation

### Bug Fixes

- Fixed observing swift and js templates
- Fixed parsing generic array types
- Fixed using dictionary in annotations

## 0.5.8

### New Features

- Added parsing array types
- Added support for JavaScript templates (using EJS)

### Bug Fixes

- Fixed escaping variables with reserved names
- Fixed duplicated methods and variables in `allMethods` and `allVariables`
- Fixed trimming attributes in type names

## 0.5.7

### Bug Fixes
- Cache initial file contents, including the inline generated ranges so that they are always up to date

## 0.5.6

### New Features

- Added per file code generation

### Bug Fixes

- Fixed parsing annotations with complex content
- Fixed inline parser using wrong caching logic

## 0.5.5

### New Features

- Sourcery will no longer write files if content didn't change, this improves behaviour of things depending on modification date like Xcode, Swiftlint.

### Internal changes

- Improved support for contained types

### Bug Fixes

- Fixes cache handling that got broken in 0.5.4

## 0.5.4

### New Features

- Added inline code generation
- Added `isClosure` property to `TypeName` to detect closure types

### Bug Fixes

- Fixed parsing of associated values separater by newlines
- Fixed preserving order of inherited types
- Improved support for throwing methods in protocols
- Fixed extracting parameters of methods with closures in their bodies
- Fixed extracting method return types of tuple types
- Improved support for typealises as tuple elements types
- Method parameters with `_` argument label will now have `nil` in `argumentLabel` property
- Improved support for generic methods
- Improved support for contained types

### Internal changes

- adjusted internal templates and updated generated code
- moved methods parsing related tests in a separate spec

## 0.5.3

### New Features
- Added support for method return types with `throws` and `rethrows`
- Added a new filter `replace`. Usage: `{{ name|replace:"substring","replacement" }}` - replaces occurrences of `substring` with `replacement` in `name` (case sensitive)
- Improved support for inferring types of variables with initial values
- Sourcery is now bundling a set of example templates, you can access them in Templates folder.
- We now use parallel parsing and cache source artifacts. This leads to massive performance improvements:
- e.g. on big codebase of over 300 swift files:
```
Sourcery 0.5.2
Processing time 8.69941002130508 seconds

Sourcery 0.5.3
First time 4.69904798269272 seconds
Subsequent time: 0.882099032402039 seconds
```

### Bug Fixes
- Method `accessLevel` was not exposed as string so not accessible properly via templates, fixed that.
- Fixes on Swift Templates

## 0.5.2

### New Features

- Added support for `ImplicitlyUnwrappedOptional`
- `actualTypeName` property of `Method.Parameter`, `Variable`, `Enum.Case.AssociatedValue`, `TupleType.Element` now returns `typeName` if type is not a type alias
- `Enum` now contains type information for its raw value type. `rawType` now return `Type` object, `rawTypeName` returns its `TypeName`
- Added `annotated` filter to filter by annotations
- Added negative filters counterparts
- Added support for attributes, i.e. `@escaping`
- Experimental support for Swift Templates

- Swift Templates are now supported

```
<% for type in types.classes { %>
    extension <%= type.name %>: Equatable {}

    <% if type.annotations["showComment"] != nil { %> // <%= type.name %> has Annotations <% } %>

        func == (lhs: <%= type.name %>, rhs: <%= type.name %>) -> Bool {
    <% for variable in type.variables { %> if lhs.<%= variable.name %> != rhs.<%= variable.name %> { return false }
        <% } %>
        return true
    }
<% } %>
```

### 0.5.1

### New Features
- Variables with default initializer are now supported, e.g. `var variable = Type(...)`
- Added support for special escaped names in enum cases e.g. `default` or `for`
- Added support for tuple types and `tuple` filter for variables
- Enum associated values now have `localName` and `externalName` properties.
- Added `actualTypeName` for `TypeName` that is typealias
- Added `implements`, `inherits` and `based` filters

### Bug Fixes
- Using protocols doesn't expose variables using KVC, which meant some of the typeName properties weren't accessible via Templates, we fixed that using Sourcery itself to generate specific functions.
- Fixed parsing typealiases for tuples and closure types
- Fixed parsing associated values of generic types

### Internal Changes
- Performed significant refactoring and simplified mutations in parsers

## 0.5.0
- You can now pass arbitrary values to templates with `--args` argument.
- Added `open` access level
- Type `inherits` and `implements` now allow you to access full type information, not just name
- Type `allVariables` will now include all variables, including those inherited from supertype and known protocols.
- Type `allMethods` will now include all methods, including those inherited from supertype and known protocols.
- AssociatedValue exposes `unwrappedTypeName`, `isOptional`
- New Available stencil filters:
  - `static`, `instance`, `computed`, `stored` for Variables
  - `enum`, `class`, `struct`, `protocol` for Types
  - `class`, `initializer`, `static`, `instance` for Methods
  - `count` for Arrays, this is used when chaining arrays with filters where Stencil wouldn't allow us to do `.count`, e.g. `{{ variables|instance|count }}`
- Now you can avoid inferring unknown protocols as enum raw types by adding conformance in extension (instead of `enum Foo: Equatable {}` do `enum Foo {}; extension Foo: Equatable {}`)

### Internal changes
- Refactor code around typenames

## 0.4.9

### New Features
- Watch mode now works with folders, reacting to source-code changes and adding templates/source files.
- When using watch mode, status info will be displayed in the generated code so that you don't need to look at console at all.
- You can now access types of enum's associated values
- You can now access type's `methods` and `initializers`

## 0.4.8

### New Features
- You can now access `supertype` of a class
- Associated values will now automatically use idx as name if no name is provided

### Bug Fixes
- Fix dealing with multibyte characters
- `types.implementing` and `types.based` should include protocols that are based on other protocols

### Internal changes
- TDD Development is now easier thanks to Diffable results, no longer we need to scan wall of text on failures, instead we see exactly what's different.

## 0.4.7

### New Features
- Added `contains`, `hasPrefix`, `hasPrefix` filters

### Bug Fixes
- AccessLevel is now stored as string

## 0.4.6

### Bug Fixes
- Typealiases parsing could cause crash, implemented a workaround for that until we can find a little more reliable solution

## 0.4.5

### New Features

* Swift Package Manager support.

## 0.4.4

### New Features

* Enum cases also have annotation support

### Internal changes

* Improved handling of global and local typealiases.

## 0.4.3

### New Features
* Add upperFirst stencil filter

## 0.4.2

### Bug Fixes

* Fixes a bug with flattening `inherits`, `implements` for protocols implementing other protocols
* Improve `rawType` logic for Enums

### New Features

* Annotations can now be declared also with sections e.g. `sourcery:begin: attribute1, attribute2 = 234`
* Adds scanning class variables as static

### Internal changes

* Refactored models
* Improved performance of annotation scanning

## 0.4.1

### New Features

* Implements inherits, implements, based reflection on each Type
* Flattens inheritance, e.g. Foo implements Decodable, then FooSubclass also implements it

### Internal changes

* Stop parsing private variables as they wouldn't be accessible to code-generated code

## 0.4.0

### New Features

* improve detecting raw type
* add `isGeneric` property

## 0.3.9

### New Features

* Enables support for scanning extensions of unknown type, providing partial metadata via types.based or types.all reflection

## 0.3.8
### New Features

* Adds real type reflection into Variable, not only it's name
* Resolves known typealiases

## 0.3.7
### Bug Fixes

* Fixes a bug that caused Sourcery to drop previous type information when encountering generated code, closes #33

## 0.3.6
### Bug Fixes

* Fixes bug in escaping path
* Fixes missing protocol variant in kind


## 0.3.5

### New Features
* added support for type/variable source annotations
* added property kind to Type, it contains info whether this is struct, class or enum entry
* Automatically skips .swift files that were generated with Sourcery

### Internal changes

* improved detecting enums with rawType<|MERGE_RESOLUTION|>--- conflicted
+++ resolved
@@ -12,11 +12,8 @@
 ### New Features
 
 - Added `inout` flag for `MethodParameter`
-<<<<<<< HEAD
-- Added `mutating` attribute
-=======
+- Added parsing `mutating` attribute
 - Added support for `include` Stencil tag
->>>>>>> bfb95680
 
 
 ## 0.6.1
